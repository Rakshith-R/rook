package castled

import (
<<<<<<< HEAD
	"fmt"
	"log"
	"path"
	"time"
=======
	"io/ioutil"
	"os"
>>>>>>> 97eff498

	"github.com/quantum/castle/pkg/cephd"
	"github.com/quantum/castle/pkg/kvstore"

	etcd "github.com/coreos/etcd/client"
	"golang.org/x/net/context"
)

const (
	CephKey = "/castle/ceph"
)

<<<<<<< HEAD
func Start(cfg Config) error {
	// get an etcd client to coordinate with the rest of the cluster and load/save config
	etcdClient, err := kvstore.GetEtcdClient(cfg.EtcdURLs)
	if err != nil {
		return fmt.Errorf("failed to get etcdClient: %+v", err)
	}

	// load any existing cluster info that may have previously been created
	cluster, err := LoadClusterInfo(etcdClient)
	if err != nil {
		return fmt.Errorf("failed to load cluster info: %+v", err)
	}

	if !isClusterCreated(cluster) {
		// the cluster is not yet created, go ahead and create it now
		cluster, err := cephd.NewCluster()
		if err != nil {
			return fmt.Errorf("failed to create new cluster: %+v", err)
		}

		log.Printf("Created new cluster: %+v", cluster)
		err = SaveClusterInfo(cluster, etcdClient)
		if err != nil {
			return fmt.Errorf("failed to save new cluster info: %+v", err)
		}
	} else {
		// the cluster has already been created
		log.Printf("Cluster already exists: %+v", cluster)
	}

	if err := registerMonitor(cfg, etcdClient); err != nil {
		return fmt.Errorf("failed to register monitor: %+v", err)
	}

	// wait for monitor registration to complete for all expected initial monitors
	if err := waitForMonitorRegistration(cfg, etcdClient); err != nil {
		return fmt.Errorf("failed to wait for monitors to register: %+v", err)
	}

	return nil
}

func LoadClusterInfo(etcdClient etcd.KeysAPI) (cephd.Cluster, error) {
	resp, err := etcdClient.Get(context.Background(), path.Join(CephKey, "fsid"), nil)
	if err != nil {
		return handleLoadClusterInfoErr(err)
	}
	fsid := resp.Node.Value

	secretsKey := path.Join(CephKey, "_secrets")

	resp, err = etcdClient.Get(context.Background(), path.Join(secretsKey, "monitor"), nil)
	if err != nil {
		return handleLoadClusterInfoErr(err)
	}
	monSecret := resp.Node.Value

	resp, err = etcdClient.Get(context.Background(), path.Join(secretsKey, "admin"), nil)
	if err != nil {
		return handleLoadClusterInfoErr(err)
	}
	adminSecret := resp.Node.Value

	return cephd.Cluster{
		Fsid:          fsid,
		MonitorSecret: monSecret,
		AdminSecret:   adminSecret,
	}, nil
}

func handleLoadClusterInfoErr(err error) (cephd.Cluster, error) {
	if kvstore.IsEtcdKeyNotFound(err) {
		return cephd.Cluster{}, nil
	}
	return cephd.Cluster{}, err
}

func isClusterCreated(c cephd.Cluster) bool {
	return c.Fsid != "" && c.MonitorSecret != "" && c.AdminSecret != ""
}

func SaveClusterInfo(c cephd.Cluster, etcdClient etcd.KeysAPI) error {
	_, err := etcdClient.Set(context.Background(), path.Join(CephKey, "fsid"), c.Fsid, nil)
	if err != nil {
		return err
	}

	secretsKey := path.Join(CephKey, "_secrets")

	_, err = etcdClient.Set(context.Background(), path.Join(secretsKey, "monitor"), c.MonitorSecret, nil)
	if err != nil {
		return err
	}

	_, err = etcdClient.Set(context.Background(), path.Join(secretsKey, "admin"), c.AdminSecret, nil)
	if err != nil {
		return err
	}

	return nil
}

func registerMonitor(cfg Config, etcdClient etcd.KeysAPI) error {
	key := getMonitorEndpointKey(cfg.MonName)
	val := fmt.Sprintf("%s:%d", cfg.PrivateIPv4, 6790)

	_, err := etcdClient.Set(context.Background(), key, val, nil)
	if err == nil || kvstore.IsEtcdNodeExist(err) {
		log.Printf("registered monitor %s endpoint of %s", cfg.MonName, val)
	}
	return err
}

func getMonitorEndpointKey(name string) string {
	return fmt.Sprintf(path.Join(CephKey, "mons/%s/endpoint"), name)
}

func waitForMonitorRegistration(cfg Config, etcdClient etcd.KeysAPI) error {
	for i := range cfg.InitialMonitors {
		monName := cfg.InitialMonitors[i].Name
		key := getMonitorEndpointKey(monName)

		registered := false
		retryCount := 0
		retryMax := 40
		sleepTime := 5
		for {
			resp, err := etcdClient.Get(context.Background(), key, nil)
			if err == nil && resp != nil && resp.Node != nil && resp.Node.Value != "" {
				cfg.InitialMonitors[i].Endpoint = resp.Node.Value
				registered = true
			}

			if registered {
				log.Printf("monitor %s registered at %s", monName, cfg.InitialMonitors[i].Endpoint)
				break
			}

			retryCount++
			if retryCount > retryMax {
				return fmt.Errorf("exceeded max retry count waiting for monitor %s to register", monName)
			}

			<-time.After(time.Duration(sleepTime) * time.Second)
		}
	}

	return nil
=======
func Start() {

	var keyring = `
[mon.]
	key = AQBPxaJXi766KRAAfciBEfeqjzmOWiwhNPB5wQ==
	caps mon = "allow *"
[client.admin]
	key = AQBUxaJXnpilGBAA3s6ONd17S33WHuqJMQrmBQ==
	auid = 0
	caps mds = "allow"
	caps mon = "allow *"
	caps osd = "allow *"
`
	ioutil.WriteFile("/tmp/mon/tmp_keyring", []byte(keyring), 0644)

	var config = `
[global]
	fsid=2f3c348b-0f62-4b2b-9a46-9dae126b3867
	run dir=/tmp/mon
	mon initial members = mon.a mon.b mon.c
[mon.a]
	mon addr = 192.168.0.1
[mon.b]	
	mon addr = 192.168.0.2
[mon.c]	
	mon addr = 192.168.0.3
`
	ioutil.WriteFile("/tmp/mon/tmp_config", []byte(config), 0644)

	// call mkfs
	cephd.Mon([]string{
		os.Args[0], // BUGBUG: remove this?
		"--mkfs",
		"--cluster=foo",
		"--id=mon.a",
		"--mon-data=/tmp/mon/mon.a",
		"--conf=/tmp/mon/tmp_config",
		"--keyring=/tmp/mon/tmp_keyring"})

	/*
		// run the mon
		cephd.Mon([]string{
			os.Args[0], // BUGBUG: remove this?
			"--cluster=foo",
			"--id=mon.a",
			"--mon-data=/tmp/mon/mon.a",
			"--conf=/tmp/mon/tmp_config"})
	*/
>>>>>>> 97eff498
}<|MERGE_RESOLUTION|>--- conflicted
+++ resolved
@@ -1,16 +1,14 @@
 package castled
 
 import (
-<<<<<<< HEAD
 	"fmt"
 	"log"
 	"path"
 	"time"
-=======
-	"io/ioutil"
-	"os"
->>>>>>> 97eff498
-
+	/*
+		"io/ioutil"
+		"os"
+	*/
 	"github.com/quantum/castle/pkg/cephd"
 	"github.com/quantum/castle/pkg/kvstore"
 
@@ -22,8 +20,55 @@
 	CephKey = "/castle/ceph"
 )
 
-<<<<<<< HEAD
 func Start(cfg Config) error {
+	/*
+			var keyring = `
+		[mon.]
+			key = AQBPxaJXi766KRAAfciBEfeqjzmOWiwhNPB5wQ==
+			caps mon = "allow *"
+		[client.admin]
+			key = AQBUxaJXnpilGBAA3s6ONd17S33WHuqJMQrmBQ==
+			auid = 0
+			caps mds = "allow"
+			caps mon = "allow *"
+			caps osd = "allow *"
+		`
+			ioutil.WriteFile("/tmp/mon/tmp_keyring", []byte(keyring), 0644)
+
+			var config = `
+		[global]
+			fsid=2f3c348b-0f62-4b2b-9a46-9dae126b3867
+			run dir=/tmp/mon
+			mon initial members = mon.a mon.b mon.c
+		[mon.a]
+			mon addr = 192.168.0.1
+		[mon.b]
+			mon addr = 192.168.0.2
+		[mon.c]
+			mon addr = 192.168.0.3
+		`
+			ioutil.WriteFile("/tmp/mon/tmp_config", []byte(config), 0644)
+
+			// call mkfs
+			cephd.Mon([]string{
+				os.Args[0], // BUGBUG: remove this?
+				"--mkfs",
+				"--cluster=foo",
+				"--id=mon.a",
+				"--mon-data=/tmp/mon/mon.a",
+				"--conf=/tmp/mon/tmp_config",
+				"--keyring=/tmp/mon/tmp_keyring"})
+
+			/*
+				// run the mon
+				cephd.Mon([]string{
+					os.Args[0], // BUGBUG: remove this?
+					"--cluster=foo",
+					"--id=mon.a",
+					"--mon-data=/tmp/mon/mon.a",
+					"--conf=/tmp/mon/tmp_config"})
+	*/
+
 	// get an etcd client to coordinate with the rest of the cluster and load/save config
 	etcdClient, err := kvstore.GetEtcdClient(cfg.EtcdURLs)
 	if err != nil {
@@ -171,54 +216,4 @@
 	}
 
 	return nil
-=======
-func Start() {
-
-	var keyring = `
-[mon.]
-	key = AQBPxaJXi766KRAAfciBEfeqjzmOWiwhNPB5wQ==
-	caps mon = "allow *"
-[client.admin]
-	key = AQBUxaJXnpilGBAA3s6ONd17S33WHuqJMQrmBQ==
-	auid = 0
-	caps mds = "allow"
-	caps mon = "allow *"
-	caps osd = "allow *"
-`
-	ioutil.WriteFile("/tmp/mon/tmp_keyring", []byte(keyring), 0644)
-
-	var config = `
-[global]
-	fsid=2f3c348b-0f62-4b2b-9a46-9dae126b3867
-	run dir=/tmp/mon
-	mon initial members = mon.a mon.b mon.c
-[mon.a]
-	mon addr = 192.168.0.1
-[mon.b]	
-	mon addr = 192.168.0.2
-[mon.c]	
-	mon addr = 192.168.0.3
-`
-	ioutil.WriteFile("/tmp/mon/tmp_config", []byte(config), 0644)
-
-	// call mkfs
-	cephd.Mon([]string{
-		os.Args[0], // BUGBUG: remove this?
-		"--mkfs",
-		"--cluster=foo",
-		"--id=mon.a",
-		"--mon-data=/tmp/mon/mon.a",
-		"--conf=/tmp/mon/tmp_config",
-		"--keyring=/tmp/mon/tmp_keyring"})
-
-	/*
-		// run the mon
-		cephd.Mon([]string{
-			os.Args[0], // BUGBUG: remove this?
-			"--cluster=foo",
-			"--id=mon.a",
-			"--mon-data=/tmp/mon/mon.a",
-			"--conf=/tmp/mon/tmp_config"})
-	*/
->>>>>>> 97eff498
 }